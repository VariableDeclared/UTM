//
// Copyright © 2020 osy. All rights reserved.
//
// Licensed under the Apache License, Version 2.0 (the "License");
// you may not use this file except in compliance with the License.
// You may obtain a copy of the License at
//
//     http://www.apache.org/licenses/LICENSE-2.0
//
// Unless required by applicable law or agreed to in writing, software
// distributed under the License is distributed on an "AS IS" BASIS,
// WITHOUT WARRANTIES OR CONDITIONS OF ANY KIND, either express or implied.
// See the License for the specific language governing permissions and
// limitations under the License.
//

<<<<<<< HEAD
class VMDisplayMetalWindowController: VMDisplayWindowController {
=======
import Carbon.HIToolbox

class VMDisplayMetalWindowController: VMDisplayWindowController, UTMSpiceIODelegate {
>>>>>>> 91b1bfe6
    var metalView: VMMetalView!
    var renderer: UTMRenderer?
    
    @objc fileprivate weak var vmDisplay: CSDisplayMetal?
    @objc fileprivate weak var vmInput: CSInput?
    @objc fileprivate weak var vmUsbManager: CSUSBManager?
    
    private var displaySizeObserver: NSKeyValueObservation?
    private var displaySize: CGSize = .zero
    private var isDisplaySizeDynamic: Bool = false
    private var isFullScreen: Bool = false
    private let minDynamicSize = CGSize(width: 800, height: 600)
    
    private var localEventMonitor: Any? = nil
    private var ctrlKeyDown: Bool = false
    
    private var allUsbDevices: [CSUSBDevice] = []
    private var connectedUsbDevices: [CSUSBDevice] = []
    
    // MARK: - User preferences
    
    @Setting("NoCursorCaptureAlert") private var isCursorCaptureAlertShown: Bool = false
    @Setting("AlwaysNativeResolution") private var isAlwaysNativeResolution: Bool = false
    @Setting("DisplayFixed") private var isDisplayFixed: Bool = false
    @Setting("CtrlRightClick") private var isCtrlRightClick: Bool = false
    @Setting("NoUsbPrompt") private var isNoUsbPrompt: Bool = false
    private var settingObservations = [NSKeyValueObservation]()
    
    // MARK: - Init
    
    override func windowDidLoad() {
        super.windowDidLoad()
        metalView = VMMetalView(frame: displayView.bounds)
        metalView.autoresizingMask = [.width, .height]
        metalView.device = MTLCreateSystemDefaultDevice()
        guard let _ = metalView.device else {
            showErrorAlert(NSLocalizedString("Metal is not supported on this device. Cannot render display.", comment: "VMDisplayMetalWindowController"))
            logger.critical("Cannot find system default Metal device.")
            return
        }
        displayView.addSubview(metalView)
        renderer = UTMRenderer.init(metalKitView: metalView)
        guard let renderer = self.renderer else {
            showErrorAlert(NSLocalizedString("Internal error.", comment: "VMDisplayMetalWindowController"))
            logger.critical("Failed to create renderer.")
            return
        }
        renderer.mtkView(metalView, drawableSizeWillChange: metalView.drawableSize)
        renderer.changeUpscaler(vmConfiguration?.displayUpscalerValue ?? .linear, downscaler: vmConfiguration?.displayDownscalerValue ?? .linear)
        metalView.delegate = renderer
        metalView.inputDelegate = self
        
        settingObservations.append(UserDefaults.standard.observe(\.AlwaysNativeResolution, options: .new) { (defaults, change) in
            self.displaySizeDidChange(size: self.displaySize)
        })
        settingObservations.append(UserDefaults.standard.observe(\.DisplayFixed, options: .new) { (defaults, change) in
            self.displaySizeDidChange(size: self.displaySize)
        })
        
        if vm.state == .vmStopped || vm.state == .vmSuspended {
            enterSuspended(isBusy: false)
            DispatchQueue.global(qos: .userInitiated).async {
                if self.vm.startVM() {
                    self.vm.ioDelegate = self
                }
            }
        } else {
            enterLive()
            vm.ioDelegate = self
        }
    }
    
    override func enterLive() {
        metalView.isHidden = false
        screenshotView.isHidden = true
        displaySizeObserver = observe(\.vmDisplay!.displaySize, options: [.initial, .new]) { (_, change) in
            guard let size = change.newValue else { return }
            self.displaySizeDidChange(size: size)
        }
        if vmConfiguration!.shareClipboardEnabled {
            UTMPasteboard.general.requestPollingMode(forHashable: self) // start clipboard polling
        }
        // monitor Cmd+Q and Cmd+W and capture them if needed
        localEventMonitor = NSEvent.addLocalMonitorForEvents(matching: [.keyDown, .keyUp]) { event in
            if !self.handleCaptureKeys(for: event) {
                return event
            } else {
                return nil
            }
        }
        super.enterLive()
        resizeConsoleToolbarItem.isEnabled = false // disable item
    }
    
    override func enterSuspended(isBusy busy: Bool) {
        if !busy {
            metalView.isHidden = true
            screenshotView.image = vm.screenshot?.image
            screenshotView.isHidden = false
        }
        if vmConfiguration!.shareClipboardEnabled {
            UTMPasteboard.general.releasePollingMode(forHashable: self) // stop clipboard polling
        }
<<<<<<< HEAD
        if vm.state == .vmStopped {
            connectedUsbDevices.removeAll()
            allUsbDevices.removeAll()
=======
        if let localEventMonitor = self.localEventMonitor {
            NSEvent.removeMonitor(localEventMonitor)
            self.localEventMonitor = nil
>>>>>>> 91b1bfe6
        }
        super.enterSuspended(isBusy: busy)
    }
    
    override func captureMouseButtonPressed(_ sender: Any) {
        captureMouse()
    }
}

// MARK: - SPICE IO
extension VMDisplayMetalWindowController: UTMSpiceIODelegate {
    func spiceDidChange(_ input: CSInput) {
        vmInput = input
    }
    
    func spiceDidCreateDisplay(_ display: CSDisplayMetal) {
        if display.channelID == 0 && display.monitorID == 0 {
            vmDisplay = display
            renderer!.source = vmDisplay
        }
    }
    
    func spiceDidDestroyDisplay(_ display: CSDisplayMetal) {
        //TODO: implement something here
    }
    
    func spiceDidChange(_ usbManager: CSUSBManager) {
        if usbManager != vmUsbManager {
            connectedUsbDevices.removeAll()
            allUsbDevices.removeAll()
            vmUsbManager = usbManager
            usbManager.delegate = self
        }
    }
}
    
// MARK: - Screen management
extension VMDisplayMetalWindowController {
    fileprivate func displaySizeDidChange(size: CGSize) {
        guard size != .zero else {
            logger.debug("Ignoring zero size display")
            return
        }
        DispatchQueue.main.async {
            logger.debug("resizing to: (\(size.width), \(size.height))")
            guard let window = self.window else {
                logger.debug("Invalid window, ignoring size change")
                return
            }
            self.displaySize = size
            if self.isFullScreen {
                _ = self.updateHostScaling(for: window, frameSize: window.frame.size)
            } else {
                self.updateHostFrame(forGuestResolution: size)
            }
        }
    }
    
    func dynamicResolutionSupportDidChange(_ supported: Bool) {
        if isDisplaySizeDynamic != supported {
            displaySizeDidChange(size: displaySize)
        }
        isDisplaySizeDynamic = supported
    }
    
    func windowDidChangeScreen(_ notification: Notification) {
        logger.debug("screen changed")
        if let vmDisplay = self.vmDisplay {
            displaySizeDidChange(size: vmDisplay.displaySize)
        }
    }
    
    fileprivate func updateHostFrame(forGuestResolution size: CGSize) {
        guard let window = window else { return }
        guard let vmDisplay = vmDisplay else { return }
        let currentScreenScale = window.screen?.backingScaleFactor ?? 1.0
        let nativeScale = isAlwaysNativeResolution ? 1.0 : currentScreenScale
        // change optional scale if needed
        if isDisplaySizeDynamic || isDisplayFixed || (!isAlwaysNativeResolution && vmDisplay.viewportScale < currentScreenScale) {
            vmDisplay.viewportScale = nativeScale
        }
        let minScaledSize = CGSize(width: size.width * nativeScale / currentScreenScale, height: size.height * nativeScale / currentScreenScale)
        let fullContentWidth = size.width * vmDisplay.viewportScale / currentScreenScale
        let fullContentHeight = size.height * vmDisplay.viewportScale / currentScreenScale
        let contentRect = CGRect(x: window.frame.origin.x,
                                 y: 0,
                                 width: ceil(fullContentWidth),
                                 height: ceil(fullContentHeight))
        var windowRect = window.frameRect(forContentRect: contentRect)
        windowRect.origin.y = window.frame.origin.y + window.frame.height - windowRect.height
        if isDisplaySizeDynamic {
            window.contentMinSize = minDynamicSize
            window.contentResizeIncrements = NSSize(width: 1, height: 1)
            window.setFrame(windowRect, display: false, animate: false)
        } else {
            window.contentMinSize = minScaledSize
            window.contentAspectRatio = size
            window.setFrame(windowRect, display: false, animate: true)
        }
    }
    
    fileprivate func updateHostScaling(for window: NSWindow, frameSize: NSSize) -> NSSize {
        guard displaySize != .zero else { return frameSize }
        guard let vmDisplay = self.vmDisplay else { return frameSize }
        let currentScreenScale = window.screen?.backingScaleFactor ?? 1.0
        let targetContentSize = window.contentRect(forFrameRect: CGRect(origin: .zero, size: frameSize)).size
        let targetScaleX = targetContentSize.width * currentScreenScale / displaySize.width
        let targetScaleY = targetContentSize.height * currentScreenScale / displaySize.height
        let targetScale = min(targetScaleX, targetScaleY)
        let scaledSize = CGSize(width: displaySize.width * targetScale / currentScreenScale, height: displaySize.height * targetScale / currentScreenScale)
        let targetFrameSize = window.frameRect(forContentRect: CGRect(origin: .zero, size: scaledSize)).size
        vmDisplay.viewportScale = targetScale
        logger.debug("changed scale \(targetScale)")
        return targetFrameSize
    }
    
    fileprivate func updateGuestResolution(for window: NSWindow, frameSize: NSSize) -> NSSize {
        guard let vmDisplay = self.vmDisplay else { return frameSize }
        let currentScreenScale = window.screen?.backingScaleFactor ?? 1.0
        let nativeScale = isAlwaysNativeResolution ? currentScreenScale : 1.0
        let targetSize = window.contentRect(forFrameRect: CGRect(origin: .zero, size: frameSize)).size
        let targetSizeScaled = isAlwaysNativeResolution ? targetSize.applying(CGAffineTransform(scaleX: nativeScale, y: nativeScale)) : targetSize
        logger.debug("Requesting resolution: (\(targetSizeScaled.width), \(targetSizeScaled.height))")
        let bounds = CGRect(origin: .zero, size: targetSizeScaled)
        vmDisplay.requestResolution(bounds)
        return frameSize
    }

    func windowWillResize(_ sender: NSWindow, to frameSize: NSSize) -> NSSize {
        guard !self.isDisplaySizeDynamic else {
            return frameSize
        }
        guard !self.isDisplayFixed else {
            return frameSize
        }
        return updateHostScaling(for: sender, frameSize: frameSize)
    }
    
    func windowDidEndLiveResize(_ notification: Notification) {
        guard self.isDisplaySizeDynamic, let window = self.window else {
            return
        }
        _ = updateGuestResolution(for: window, frameSize: window.frame.size)
    }
    
    func windowDidEnterFullScreen(_ notification: Notification) {
        isFullScreen = true
    }
    
    func windowDidExitFullScreen(_ notification: Notification) {
        isFullScreen = false
    }
    
    func windowDidBecomeKey(_ notification: Notification) {
        if let window = self.window {
            _ = window.makeFirstResponder(metalView)
        }
    }
    
    func windowDidResignKey(_ notification: Notification) {
        if let window = self.window {
            _ = window.makeFirstResponder(nil)
        }
    }
}

// MARK: - Input events
extension VMDisplayMetalWindowController: VMMetalViewInputDelegate {
    private func captureMouse() {
        let action = { () -> Void in
            self.vm.requestInputTablet(false)
            self.metalView?.captureMouse()
        }
        if isCursorCaptureAlertShown {
            let alert = NSAlert()
            alert.messageText = NSLocalizedString("Captured mouse", comment: "VMDisplayMetalWindowController")
            alert.informativeText = NSLocalizedString("To release the mouse cursor, press ⌃+⌥ (Ctrl+Opt or Ctrl+Alt) at the same time.", comment: "VMDisplayMetalWindowController")
            alert.showsSuppressionButton = true
            alert.beginSheetModal(for: window!) { _ in
                if alert.suppressionButton?.state ?? .off == .on {
                    self.isCursorCaptureAlertShown = false
                }
                DispatchQueue.main.async(execute: action)
            }
        } else {
            action()
        }
    }
    
    private func releaseMouse() {
        vm.requestInputTablet(true)
        metalView?.releaseMouse()
    }
    
    func mouseMove(absolutePoint: CGPoint, button: CSInputButton) {
        guard let window = self.window else { return }
        let currentScreenScale = window.screen?.backingScaleFactor ?? 1.0
        let viewportScale = vmDisplay?.viewportScale ?? 1.0
        let frameSize = metalView.frame.size
        let newX = absolutePoint.x * currentScreenScale / viewportScale
        let newY = (frameSize.height - absolutePoint.y) * currentScreenScale / viewportScale
        let point = CGPoint(x: newX, y: newY)
        logger.debug("move cursor: cocoa (\(absolutePoint.x), \(absolutePoint.y)), native (\(newX), \(newY))")
        vmInput?.sendMouseMotion(button, point: point)
        vmDisplay?.forceCursorPosition(point) // required to show cursor on screen
    }
    
    func mouseMove(relativePoint: CGPoint, button: CSInputButton) {
        let translated = CGPoint(x: relativePoint.x, y: -relativePoint.y)
        vmInput?.sendMouseMotion(button, point: translated)
    }
    
    private func modifyMouseButton(_ button: CSInputButton) -> CSInputButton {
        let buttonMod: CSInputButton
        if button.contains(.left) && ctrlKeyDown && isCtrlRightClick {
            buttonMod = button.subtracting(.left).union(.right)
        } else {
            buttonMod = button
        }
        return buttonMod
    }
    
    func mouseDown(button: CSInputButton) {
        vmInput?.sendMouseButton(modifyMouseButton(button), pressed: true, point: .zero)
    }
    
    func mouseUp(button: CSInputButton) {
        vmInput?.sendMouseButton(modifyMouseButton(button), pressed: false, point: .zero)
    }
    
    func mouseScroll(dy: CGFloat, button: CSInputButton) {
        var scrollDy = dy
        if vmConfiguration?.inputScrollInvert ?? false {
            scrollDy = -scrollDy
        }
        vmInput?.sendMouseScroll(.smooth, button: button, dy: dy)
    }
    
    private func sendExtendedKey(_ button: CSInputKey, keyCode: Int) {
        if (keyCode & 0xFF00) == 0xE000 {
            vmInput?.send(button, code: Int32(0x100 | (keyCode & 0xFF)))
        } else if keyCode >= 0x100 {
            logger.warning("ignored invalid keycode \(keyCode)");
        } else {
            vmInput?.send(button, code: Int32(keyCode))
        }
    }
    
    func keyDown(keyCode: Int) {
        if (keyCode & 0xFF) == 0x1D { // Ctrl
            ctrlKeyDown = true
        }
        sendExtendedKey(.press, keyCode: keyCode)
    }
    
    func keyUp(keyCode: Int) {
        if (keyCode & 0xFF) == 0x1D { // Ctrl
            ctrlKeyDown = false
        }
        sendExtendedKey(.release, keyCode: keyCode)
    }
    
    func requestReleaseCapture() {
        releaseMouse()
    }
<<<<<<< HEAD
}

// MARK: - USB handling

extension VMDisplayMetalWindowController: CSUSBManagerDelegate {
    func spiceUsbManager(_ usbManager: CSUSBManager, deviceError error: String, for device: CSUSBDevice) {
        logger.debug("USB device error: (\(device)) \(error)")
        DispatchQueue.main.async {
            self.showErrorAlert(error)
        }
    }
    
    func spiceUsbManager(_ usbManager: CSUSBManager, deviceAttached device: CSUSBDevice) {
        logger.debug("USB device attached: \(device)")
        if !isNoUsbPrompt {
            DispatchQueue.main.async {
                if self.window!.isKeyWindow {
                    self.showConnectPrompt(for: device)
                }
            }
        }
    }
    
    func spiceUsbManager(_ usbManager: CSUSBManager, deviceRemoved device: CSUSBDevice) {
        logger.debug("USB device removed: \(device)")
        if let i = connectedUsbDevices.firstIndex(of: device) {
            connectedUsbDevices.remove(at: i)
        }
    }
    
    func showConnectPrompt(for usbDevice: CSUSBDevice) {
        guard let usbManager = vmUsbManager else {
            logger.error("cannot get usb manager")
            return
        }
        let alert = NSAlert()
        alert.alertStyle = .informational
        alert.messageText = NSLocalizedString("USB Device", comment: "VMDisplayMetalWindowController")
        alert.informativeText = NSLocalizedString("Would you like to connect '\(usbDevice.name ?? usbDevice.description)' to this virtual machine?", comment: "VMDisplayMetalWindowController")
        alert.showsSuppressionButton = true
        alert.addButton(withTitle: NSLocalizedString("Confirm", comment: "VMDisplayMetalWindowController"))
        alert.addButton(withTitle: NSLocalizedString("Cancel", comment: "VMDisplayMetalWindowController"))
        alert.beginSheetModal(for: window!) { response in
            if let suppressionButton = alert.suppressionButton,
               suppressionButton.state == .on {
                self.isNoUsbPrompt = true
            }
            guard response == .alertFirstButtonReturn else {
                return
            }
            DispatchQueue.global(qos: .background).async {
                usbManager.connectUsbDevice(usbDevice) { (result, message) in
                    DispatchQueue.main.async {
                        if let msg = message {
                            self.showErrorAlert(msg)
                        }
                        if result {
                            self.connectedUsbDevices.append(usbDevice)
                        }
                    }
                }
            }
        }
    }
}

extension VMDisplayMetalWindowController {
    @IBAction override func usbButtonPressed(_ sender: Any) {
        let menu = NSMenu()
        menu.autoenablesItems = false
        let item = NSMenuItem()
        item.title = NSLocalizedString("Querying USB devices...", comment: "VMDisplayMetalWindowController")
        item.isEnabled = false
        menu.addItem(item)
        DispatchQueue.global(qos: .userInitiated).async {
            let devices = self.vmUsbManager?.usbDevices ?? []
            DispatchQueue.main.async {
                self.updateUsbDevicesMenu(menu, devices: devices)
            }
        }
        if let event = NSApplication.shared.currentEvent {
            NSMenu.popUpContextMenu(menu, with: event, for: sender as! NSView)
        }
    }
    
    func updateUsbDevicesMenu(_ menu: NSMenu, devices: [CSUSBDevice]) {
        allUsbDevices = devices
        menu.removeAllItems()
        if devices.count == 0 {
            let item = NSMenuItem()
            item.title = NSLocalizedString("No USB devices detected.", comment: "VMDisplayMetalWindowController")
            item.isEnabled = false
            menu.addItem(item)
        }
        for (i, device) in devices.enumerated() {
            let item = NSMenuItem()
            let canRedirect = vmUsbManager?.canRedirectUsbDevice(device, errorMessage: nil) ?? false
            let isConnected = vmUsbManager?.isUsbDeviceConnected(device) ?? false
            let isConnectedToSelf = connectedUsbDevices.contains(device)
            item.title = device.name ?? device.description
            item.isEnabled = canRedirect && (isConnectedToSelf || !isConnected);
            item.state = isConnectedToSelf ? .on : .off;
            item.tag = i
            item.target = self
            item.action = isConnectedToSelf ? #selector(disconnectUsbDevice) : #selector(connectUsbDevice)
            menu.addItem(item)
        }
        menu.update()
    }
    
    @objc func connectUsbDevice(sender: AnyObject) {
        guard let menu = sender as? NSMenuItem else {
            logger.error("wrong sender for connectUsbDevice")
            return
        }
        guard let usbManager = vmUsbManager else {
            logger.error("cannot get usb manager")
            return
        }
        let device = allUsbDevices[menu.tag]
        DispatchQueue.global(qos: .background).async {
            usbManager.connectUsbDevice(device) { (result, message) in
                DispatchQueue.main.async {
                    if let msg = message {
                        self.showErrorAlert(msg)
                    }
                    if result {
                        self.connectedUsbDevices.append(device)
                    }
                }
            }
        }
    }
    
    @objc func disconnectUsbDevice(sender: AnyObject) {
        guard let menu = sender as? NSMenuItem else {
            logger.error("wrong sender for disconnectUsbDevice")
            return
        }
        guard let usbManager = vmUsbManager else {
            logger.error("cannot get usb manager")
            return
        }
        let device = allUsbDevices[menu.tag]
        DispatchQueue.global(qos: .background).async {
            usbManager.disconnectUsbDevice(device) { (result, message) in
                DispatchQueue.main.async {
                    if let msg = message {
                        self.showErrorAlert(msg)
                    }
                    if result {
                        self.connectedUsbDevices.removeAll(where: { $0 == device })
                    }
                }
            }
        }
=======
    
    private func handleCaptureKeys(for event: NSEvent) -> Bool {
        // if captured we route all keyevents to view, even Cmd+Q and Cmd+W
        if let metalView = metalView, metalView.isMouseCaptured {
            if event.type == .keyDown {
                metalView.keyDown(with: event)
            } else if event.type == .keyUp {
                metalView.keyUp(with: event)
            }
            return true
        }
        // otherwise, we confirm Cmd+Q and Cmd+W
        if event.modifierFlags.contains(.command) && event.type == .keyDown {
            if event.keyCode == kVK_ANSI_Q {
                showConfirmAlert(NSLocalizedString("Quitting UTM will kill all running VMs.", comment: "VMDisplayMetalWindowController")) {
                    NSApp.terminate(self)
                }
                return true
            } else if event.keyCode == kVK_ANSI_W {
                if vm.state == .vmStarted {
                    showConfirmAlert(NSLocalizedString("Closing this window will kill the VM.", comment: "VMDisplayMetalWindowController")) {
                        DispatchQueue.global(qos: .background).async {
                            self.vm.quitVM()
                        }
                    }
                } else if vm.state == .vmStopped || vm.state == .vmError {
                    return false // we can close the window
                } else {
                    return true // do not close window when in progress
                }
            }
        }
        return false
>>>>>>> 91b1bfe6
    }
}<|MERGE_RESOLUTION|>--- conflicted
+++ resolved
@@ -14,13 +14,9 @@
 // limitations under the License.
 //
 
-<<<<<<< HEAD
-class VMDisplayMetalWindowController: VMDisplayWindowController {
-=======
 import Carbon.HIToolbox
 
 class VMDisplayMetalWindowController: VMDisplayWindowController, UTMSpiceIODelegate {
->>>>>>> 91b1bfe6
     var metalView: VMMetalView!
     var renderer: UTMRenderer?
     
@@ -124,15 +120,13 @@
         if vmConfiguration!.shareClipboardEnabled {
             UTMPasteboard.general.releasePollingMode(forHashable: self) // stop clipboard polling
         }
-<<<<<<< HEAD
         if vm.state == .vmStopped {
             connectedUsbDevices.removeAll()
             allUsbDevices.removeAll()
-=======
+        }
         if let localEventMonitor = self.localEventMonitor {
             NSEvent.removeMonitor(localEventMonitor)
             self.localEventMonitor = nil
->>>>>>> 91b1bfe6
         }
         super.enterSuspended(isBusy: busy)
     }
@@ -398,7 +392,40 @@
     func requestReleaseCapture() {
         releaseMouse()
     }
-<<<<<<< HEAD
+    
+    private func handleCaptureKeys(for event: NSEvent) -> Bool {
+        // if captured we route all keyevents to view, even Cmd+Q and Cmd+W
+        if let metalView = metalView, metalView.isMouseCaptured {
+            if event.type == .keyDown {
+                metalView.keyDown(with: event)
+            } else if event.type == .keyUp {
+                metalView.keyUp(with: event)
+            }
+            return true
+        }
+        // otherwise, we confirm Cmd+Q and Cmd+W
+        if event.modifierFlags.contains(.command) && event.type == .keyDown {
+            if event.keyCode == kVK_ANSI_Q {
+                showConfirmAlert(NSLocalizedString("Quitting UTM will kill all running VMs.", comment: "VMDisplayMetalWindowController")) {
+                    NSApp.terminate(self)
+                }
+                return true
+            } else if event.keyCode == kVK_ANSI_W {
+                if vm.state == .vmStarted {
+                    showConfirmAlert(NSLocalizedString("Closing this window will kill the VM.", comment: "VMDisplayMetalWindowController")) {
+                        DispatchQueue.global(qos: .background).async {
+                            self.vm.quitVM()
+                        }
+                    }
+                } else if vm.state == .vmStopped || vm.state == .vmError {
+                    return false // we can close the window
+                } else {
+                    return true // do not close window when in progress
+                }
+            }
+        }
+        return false
+    }
 }
 
 // MARK: - USB handling
@@ -555,40 +582,5 @@
                 }
             }
         }
-=======
-    
-    private func handleCaptureKeys(for event: NSEvent) -> Bool {
-        // if captured we route all keyevents to view, even Cmd+Q and Cmd+W
-        if let metalView = metalView, metalView.isMouseCaptured {
-            if event.type == .keyDown {
-                metalView.keyDown(with: event)
-            } else if event.type == .keyUp {
-                metalView.keyUp(with: event)
-            }
-            return true
-        }
-        // otherwise, we confirm Cmd+Q and Cmd+W
-        if event.modifierFlags.contains(.command) && event.type == .keyDown {
-            if event.keyCode == kVK_ANSI_Q {
-                showConfirmAlert(NSLocalizedString("Quitting UTM will kill all running VMs.", comment: "VMDisplayMetalWindowController")) {
-                    NSApp.terminate(self)
-                }
-                return true
-            } else if event.keyCode == kVK_ANSI_W {
-                if vm.state == .vmStarted {
-                    showConfirmAlert(NSLocalizedString("Closing this window will kill the VM.", comment: "VMDisplayMetalWindowController")) {
-                        DispatchQueue.global(qos: .background).async {
-                            self.vm.quitVM()
-                        }
-                    }
-                } else if vm.state == .vmStopped || vm.state == .vmError {
-                    return false // we can close the window
-                } else {
-                    return true // do not close window when in progress
-                }
-            }
-        }
-        return false
->>>>>>> 91b1bfe6
     }
 }